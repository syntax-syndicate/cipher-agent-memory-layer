import { Request, Response, NextFunction } from 'express';
import { body, param, query, validationResult } from 'express-validator';
import { errorResponse, ERROR_CODES } from '../utils/response.js';
import { sanitizeInput, isValidSessionId } from '../utils/security.js';

/**
 * Middleware to check validation results and return error if validation failed
 */
export function handleValidationErrors(req: Request, res: Response, next: NextFunction): void {
	const errors = validationResult(req);

	if (!errors.isEmpty()) {
		errorResponse(
			res,
			ERROR_CODES.VALIDATION_ERROR,
			'Validation failed',
			400,
			errors.array(),
			req.requestId
		);
		return;
	}

	next();
}

/**
 * Sanitize text input middleware
 */
export function sanitizeTextInput(fields: string[]) {
	return (req: Request, res: Response, next: NextFunction): void => {
		for (const field of fields) {
			if (req.body[field] && typeof req.body[field] === 'string') {
				req.body[field] = sanitizeInput(req.body[field]);
			}
		}
		next();
	};
}

// Validation schemas for different endpoints

/**
 * Message processing validation
 */
export const validateMessageRequest = [
	body('message')
		.isString()
		.isLength({ min: 1, max: 50000 })
		.withMessage('Message must be a string between 1 and 50000 characters'),
	body('sessionId')
		.optional()
		.custom(value => {
			if (value && !isValidSessionId(value)) {
				throw new Error('Invalid session ID format');
			}
			return true;
		}),
	body('images').optional().isArray().withMessage('Images must be an array'),
	body('images.*').optional().isString().withMessage('Each image must be a base64 string'),
	sanitizeTextInput(['message']),
	handleValidationErrors,
];

/**
 * Session ID parameter validation
 */
export const validateSessionId = [
	param('sessionId').custom(value => {
		if (!isValidSessionId(value)) {
			throw new Error('Invalid session ID format');
		}
		return true;
	}),
	handleValidationErrors,
];

/**
 * Session creation validation
 */
export const validateCreateSession = [
	body('sessionId')
		.optional()
		.custom(value => {
			if (value && !isValidSessionId(value)) {
				throw new Error('Invalid session ID format');
			}
			return true;
		}),
	body('config').optional().isObject().withMessage('Config must be an object'),
	handleValidationErrors,
];

/**
 * MCP server configuration validation
 */
export const validateMcpServerConfig = [
	body('name')
		.isString()
		.isLength({ min: 1, max: 100 })
		.withMessage('Server name must be between 1 and 100 characters'),
	body('command').optional().isString().withMessage('Command must be a string'),
	body('args').optional().isArray().withMessage('Args must be an array'),
	body('env').optional().isObject().withMessage('Environment must be an object'),
	body('transport')
		.optional()
		.isIn(['stdio', 'sse', 'http'])
		.withMessage('Transport must be stdio, sse, or http'),
	body('connectionMode')
		.optional()
		.isIn(['strict', 'lenient'])
		.withMessage('Connection mode must be strict or lenient'),
	sanitizeTextInput(['name', 'command']),
	handleValidationErrors,
];

/**
 * MCP server ID validation
 */
export const validateMcpServerId = [
	param('serverId')
		.isString()
		.isLength({ min: 1, max: 100 })
		.withMessage('Server ID must be between 1 and 100 characters'),
	handleValidationErrors,
];

/**
 * Tool execution validation
 */
export const validateToolExecution = [
	param('serverId')
		.isString()
		.isLength({ min: 1, max: 100 })
		.withMessage('Server ID must be between 1 and 100 characters'),
	param('toolName')
		.isString()
		.isLength({ min: 1, max: 100 })
		.withMessage('Tool name must be between 1 and 100 characters'),
	body('arguments').optional().isObject().withMessage('Arguments must be an object'),
	handleValidationErrors,
];

/**
 * LLM configuration validation
 */
export const validateLlmConfig = [
	body('provider')
		.isString()
<<<<<<< HEAD
		.isIn(['openai', 'anthropic', 'openrouter', 'ollama', 'qwen'])
		.withMessage('Provider must be one of: openai, anthropic, openrouter, ollama, qwen'),
=======
		.isIn(['openai', 'anthropic', 'openrouter', 'ollama', 'aws', 'azure'])
		.withMessage('Provider must be one of: openai, anthropic, openrouter, ollama, aws, azure'),
>>>>>>> 01347133
	body('model')
		.isString()
		.isLength({ min: 1, max: 100 })
		.withMessage('Model must be between 1 and 100 characters'),
	body('config').optional().isObject().withMessage('Config must be an object'),
	// AWS-specific validations
	body('config.aws.region').optional().isString().withMessage('AWS region must be a string'),
	body('config.aws.accessKeyId')
		.optional()
		.isString()
		.withMessage('AWS access key ID must be a string'),
	body('config.aws.secretAccessKey')
		.optional()
		.isString()
		.withMessage('AWS secret access key must be a string'),
	body('config.aws.sessionToken')
		.optional()
		.isString()
		.withMessage('AWS session token must be a string'),
	// Azure-specific validations
	body('config.azure.endpoint')
		.optional()
		.isURL()
		.withMessage('Azure endpoint must be a valid URL'),
	body('config.azure.deploymentName')
		.optional()
		.isString()
		.withMessage('Azure deployment name must be a string'),
	// Conditional validation - Azure requires endpoint
	body().custom(value => {
		if (value.provider === 'azure' && !value.config?.azure?.endpoint) {
			throw new Error('Azure provider requires config.azure.endpoint to be provided');
		}
		if (value.provider === 'aws' && !value.config?.aws) {
			throw new Error('AWS provider requires config.aws object to be provided');
		}
		return true;
	}),
	sanitizeTextInput(['provider', 'model']),
	handleValidationErrors,
];

/**
 * Query parameter validation
 */
export const validateListParams = [
	query('limit')
		.optional()
		.isInt({ min: 1, max: 100 })
		.withMessage('Limit must be between 1 and 100'),
	query('offset').optional().isInt({ min: 0 }).withMessage('Offset must be a non-negative integer'),
	handleValidationErrors,
];<|MERGE_RESOLUTION|>--- conflicted
+++ resolved
@@ -147,13 +147,8 @@
 export const validateLlmConfig = [
 	body('provider')
 		.isString()
-<<<<<<< HEAD
-		.isIn(['openai', 'anthropic', 'openrouter', 'ollama', 'qwen'])
-		.withMessage('Provider must be one of: openai, anthropic, openrouter, ollama, qwen'),
-=======
-		.isIn(['openai', 'anthropic', 'openrouter', 'ollama', 'aws', 'azure'])
-		.withMessage('Provider must be one of: openai, anthropic, openrouter, ollama, aws, azure'),
->>>>>>> 01347133
+		.isIn(['openai', 'anthropic', 'openrouter', 'ollama', 'qwen', 'aws', 'azure'])
+		.withMessage('Provider must be one of: openai, anthropic, openrouter, ollama, qwen, aws, azure'),
 	body('model')
 		.isString()
 		.isLength({ min: 1, max: 100 })
