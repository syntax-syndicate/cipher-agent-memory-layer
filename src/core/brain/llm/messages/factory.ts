import { LLMConfig, LLMConfigSchema } from '../config.js';
import { OpenAIMessageFormatter } from './formatters/openai.js';
import { AnthropicMessageFormatter } from './formatters/anthropic.js';
import { AzureMessageFormatter } from './formatters/azure.js';
import { IMessageFormatter } from './formatters/types.js';
import { ContextManager } from './manager.js';
import { logger } from '../../../logger/index.js';
import { EnhancedPromptManager } from '../../systemPrompt/enhanced-manager.js';
import { IConversationHistoryProvider } from './history/types.js';

function getFormatter(provider: string): IMessageFormatter {
	const normalizedProvider = provider.toLowerCase();
	let formatter: IMessageFormatter;
	switch (normalizedProvider) {
		case 'openai':
		case 'openrouter':
		case 'ollama':
		case 'qwen':
			formatter = new OpenAIMessageFormatter();
			break;
		case 'azure':
			formatter = new AzureMessageFormatter();
			break;
		case 'anthropic':
		case 'aws':
			formatter = new AnthropicMessageFormatter();
			break;
		default:
			throw new Error(
<<<<<<< HEAD
				`Unsupported provider: ${provider}. Supported providers: openai, anthropic, openrouter, ollama, qwen`
=======
				`Unsupported provider: ${provider}. Supported providers: openai, anthropic, openrouter, ollama, aws, azure`
>>>>>>> 01347133
			);
	}
	return formatter;
}

/**
 * Creates a new ContextManager instance with the appropriate formatter for the specified LLM config
 * @param config - The LLM configuration
 * @param promptManager - The prompt manager
 * @param historyProvider - Optional conversation history provider
 * @param sessionId - Optional session ID for history isolation
 * @returns A new ContextManager instance
 * @throws Error if the config is invalid or the provider is unsupported
 */
export function createContextManager(
	config: LLMConfig,
	promptManager: EnhancedPromptManager,
	historyProvider?: IConversationHistoryProvider,
	sessionId?: string
): ContextManager {
	try {
		LLMConfigSchema.parse(config);
	} catch (error) {
		logger.error('Invalid LLM configuration provided to createContextManager', {
			config,
			error: error instanceof Error ? error.message : String(error),
		});
		throw new Error(
			`Invalid LLM configuration: ${error instanceof Error ? error.message : String(error)}`
		);
	}
	const { provider, model } = config;
	try {
		const formatter = getFormatter(provider);
		logger.debug('Created context manager', {
			provider: provider.toLowerCase(),
			model: model.toLowerCase(),
			formatterType: formatter.constructor.name,
		});
		return new ContextManager(formatter, promptManager, historyProvider, sessionId);
	} catch (error) {
		logger.error('Failed to create context manager', {
			provider,
			model,
			error: error instanceof Error ? error.message : String(error),
		});
		throw error;
	}
}<|MERGE_RESOLUTION|>--- conflicted
+++ resolved
@@ -27,11 +27,7 @@
 			break;
 		default:
 			throw new Error(
-<<<<<<< HEAD
-				`Unsupported provider: ${provider}. Supported providers: openai, anthropic, openrouter, ollama, qwen`
-=======
-				`Unsupported provider: ${provider}. Supported providers: openai, anthropic, openrouter, ollama, aws, azure`
->>>>>>> 01347133
+				`Unsupported provider: ${provider}. Supported providers: openai, anthropic, openrouter, ollama, qwen, aws, azure`
 			);
 	}
 	return formatter;
